--- conflicted
+++ resolved
@@ -61,11 +61,7 @@
       // d3.chart doesn't handle events with spaces, register individual handlers
       _.each(events, function(event) {
         this.on(event, function() {
-<<<<<<< HEAD
-          console.log('REDRAW', _.isFunction(this.redraw), this.container && _.isFunction(this.container.redraw));
-=======
           // console.log('REDRAW', _.isFunction(this.redraw), this.container && _.isFunction(this.container.redraw));
->>>>>>> 699e2531
           if (_.isFunction(this.redraw))
             this.redraw();
           else if (this.container && _.isFunction(this.container.redraw))
